--- conflicted
+++ resolved
@@ -261,26 +261,16 @@
         class DummyRequestHandler(object):
             def __init__(self):
                 self.cid = None
-<<<<<<< HEAD
-                self.channel_item = None
-                self.wsgi_environ = None
-=======
                 self.url_match = {ZATO_NONE:ZATO_NONE}
                 self.channel_item = None
                 self.wsgi_environ = {ZATO_NONE:ZATO_NONE}
->>>>>>> d8abc1ee
                 self.payload = None
                 self.worker_store = None
                 self.simple_io_config = None
             
-<<<<<<< HEAD
-            def handle(self, cid, channel_item, wsgi_environ, payload, worker_store, simple_io_config, path_info):    
-                self.cid = cid
-=======
             def handle(self, cid, url_match, channel_item, wsgi_environ, payload, worker_store, simple_io_config):
                 self.cid = cid
                 self.url_match = url_match
->>>>>>> d8abc1ee
                 self.channel_item = channel_item
                 self.wsgi_environ = wsgi_environ
                 self.payload = payload
@@ -330,10 +320,7 @@
         eq_(sorted(ud.wsgi_environ.items()), sorted(wsgi_environ.items()))
         
         eq_(rd.request_handler.cid, cid)
-<<<<<<< HEAD
-=======
         eq_(sorted(rd.request_handler.url_match.items()), sorted(match_return_value.items()))
->>>>>>> d8abc1ee
         eq_(rd.request_handler.channel_item, channel_item_return_value)
         eq_(sorted(rd.request_handler.wsgi_environ.items()), sorted(wsgi_environ.items()))
         eq_(rd.request_handler.payload, payload)
