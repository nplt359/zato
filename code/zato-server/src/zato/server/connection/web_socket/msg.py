--- conflicted
+++ resolved
@@ -141,14 +141,12 @@
                         data = data[response_key]
                 else:
                     data = self.data
-<<<<<<< HEAD
 
                 if isinstance(data, basestring):
                     data = data if isinstance(data, str) else data.decode('utf8')
+
                 msg['data'] = data
-=======
-                msg['data'] = data if isinstance(data, str) else data.decode('utf8')
->>>>>>> 115424a1
+
             return _dumps_func(msg)
         except Exception:
             logger.warn('Exception while serializing message `%r`, e:`%s`', msg, format_exc())
