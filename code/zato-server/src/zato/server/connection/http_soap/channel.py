--- conflicted
+++ resolved
@@ -153,13 +153,8 @@
 
                 # OK, no security exception at that point means we can finally
                 # invoke the service.
-<<<<<<< HEAD
-                response = self.request_handler.handle(cid, channel_item, wsgi_environ, 
-                    payload, worker_store, self.simple_io_config, path_info)
-=======
                 response = self.request_handler.handle(cid, url_match, channel_item, wsgi_environ, 
                     payload, worker_store, self.simple_io_config)
->>>>>>> d8abc1ee
                 
                 # Got response from the service so we can construct response headers now
                 self.add_response_headers(wsgi_environ, response)
