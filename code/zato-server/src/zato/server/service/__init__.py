--- conflicted
+++ resolved
@@ -353,32 +353,28 @@
 
         set_response_func = kwargs.pop('set_response_func', self.set_response_data)
 
-<<<<<<< HEAD
-        if timeout:
-            try:
-                g = spawn(self.update_handle, set_response_func, service, payload, channel,
+        try:
+            if timeout:
+                try:
+                    g = spawn(self.update_handle, set_response_func, service, payload, channel,
+                        data_format, transport, self.server, self.broker_client, self.worker_store,
+                        self.cid, self.request.simple_io_config, serialize=serialize, as_bunch=as_bunch,
+                        **kwargs)
+                    return g.get(block=True, timeout=timeout)
+                except Timeout:
+                    g.kill()
+                    if raise_timeout:
+                        raise
+            else:
+                return self.update_handle(set_response_func, service, payload, channel,
                     data_format, transport, self.server, self.broker_client, self.worker_store,
                     self.cid, self.request.simple_io_config, serialize=serialize, as_bunch=as_bunch,
                     **kwargs)
-                return g.get(block=True, timeout=timeout)
-            except Timeout:
-                g.kill()
-                if raise_timeout:
-                    raise
-        else:
-=======
-        try:
->>>>>>> b64b1055
-            return self.update_handle(set_response_func, service, payload, channel,
-                data_format, transport, self.server, self.broker_client, self.worker_store,
-                self.cid, self.request.simple_io_config, serialize=serialize, as_bunch=as_bunch,
-                **kwargs)
-<<<<<<< HEAD
-=======
+        except Timeout:
+            raise
         except Exception, e:
             logger.warn('Could not invoke `%s`, e:`%s`', service.name, format_exc(e))
             raise
->>>>>>> b64b1055
 
     def invoke(self, name, *args, **kwargs):
         """ Invokes a service synchronously by its name.
