--- conflicted
+++ resolved
@@ -35,17 +35,12 @@
 
       namespace_packages = ['zato'],
       ext_modules = cythonize([
-          Extension(name='zato.bunch', sources=['src/zato/cy/bunch.pyx']),
-          Extension(name='zato.cache', sources=['src/zato/cy/cache.pyx']),
-<<<<<<< HEAD
-          Extension(name='zato.simpleio', sources=['src/zato/cy/simpleio/_simpleio.pyx']),
-          Extension(name='zato.util_convert', sources=['src/zato/cy/util/convert.pyx']),
+          Extension(name='zato.bunch',          sources=['src/zato/cy/bunch.pyx']),
+          Extension(name='zato.cache',          sources=['src/zato/cy/cache.pyx']),
+          Extension(name='zato.url_dispatcher', sources=['src/zato/cy/url_dispatcher.pyx']),
+          Extension(name='zato.simpleio',       sources=['src/zato/cy/simpleio/_simpleio.pyx']),
+          Extension(name='zato.util_convert',   sources=['src/zato/cy/util/convert.pyx']),
         ], annotate=True, language_level=3),
-=======
-          Extension(name='zato.rate_limit', sources=['src/zato/cy/rate_limit.pyx']),
-          Extension(name='zato.url_dispatcher', sources=['src/zato/cy/url_dispatcher.pyx']),
-        ]),
->>>>>>> ae64232e
 
       zip_safe = False,
 )